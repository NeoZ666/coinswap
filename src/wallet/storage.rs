//! The Wallet Storage Interface.
//!
//! Wallet data is currently written in unencrypted CBOR files which are not directly human readable.

use std::{collections::HashMap, path::PathBuf};

use bip39::Mnemonic;
use bitcoin::{bip32::ExtendedPrivKey, Network, OutPoint, ScriptBuf};
use serde::{Deserialize, Serialize};
use std::{
    fs::OpenOptions,
    io::{BufReader, BufWriter},
};

use super::{error::WalletError, fidelity::FidelityBond};

use super::swapcoin::{IncomingSwapCoin, OutgoingSwapCoin};

/// Represents the internal data store for a Bitcoin wallet.
// TODO: Derive Serialize/Deserialize for this structure, and remove FileData
#[derive(Debug, PartialEq, Serialize, Deserialize)]
pub struct WalletStore {
    /// The file name associated with the wallet store.
    pub(crate) file_name: String,
    /// Network the wallet operates on.
    pub(crate) network: Network,
    /// The master key for the wallet.
    pub(super) master_key: ExtendedPrivKey,
    /// The external index for the wallet.
    pub(super) external_index: u32,
    /// The maximum size for an offer in the wallet.
    pub(crate) offer_maxsize: u64,
    /// Map of multisig redeemscript to incoming swapcoins.
    pub(super) incoming_swapcoins: HashMap<ScriptBuf, IncomingSwapCoin>,
    /// Map of multisig redeemscript to outgoing swapcoins.
    pub(super) outgoing_swapcoins: HashMap<ScriptBuf, OutgoingSwapCoin>,
    /// Map of prevout to contract redeemscript.
    pub(super) prevout_to_contract_map: HashMap<OutPoint, ScriptBuf>,
    /// Map for all the fidelity bond information. (index, (Bond, script_pubkey, is_spent)).
    pub(super) fidelity_bond: HashMap<u32, (FidelityBond, ScriptBuf, bool)>,
    //TODO: Add last synced height and Wallet birthday.
}

impl WalletStore {
    /// Initialize a store at a path (if path already exists, it will overwrite it).
    pub fn init(
        file_name: String,
        path: &PathBuf,
        network: Network,
        seedphrase: String,
        passphrase: String,
    ) -> Result<Self, WalletError> {
        let mnemonic = Mnemonic::parse(seedphrase)?;
        let seed = mnemonic.to_seed(passphrase);
        let master_key = ExtendedPrivKey::new_master(network, &seed)?;

        let store = Self {
            file_name,
            network,
            master_key,
            external_index: 0,
            offer_maxsize: 0,
            incoming_swapcoins: HashMap::new(),
            outgoing_swapcoins: HashMap::new(),
            prevout_to_contract_map: HashMap::new(),
            fidelity_bond: HashMap::new(),
        };

        std::fs::create_dir_all(path.parent().expect("Path should NOT be root!"))?;
        // write: overwrites existing file.
        // create: creates new file if doesn't exist.
        let file = OpenOptions::new()
            .write(true)
            .create(true)
            .truncate(true)
            .open(path)?;
        let writer = BufWriter::new(file);
        serde_cbor::to_writer(writer, &store)?;
        // let store_read = WalletStore::read_from_disk(path)?;
        // assert_eq!(store_read, store);
        Ok(store)
    }

    /// Load existing file, updates it, writes it back (errors if path doesn't exist).
    pub fn write_to_disk(&self, path: &PathBuf) -> Result<(), WalletError> {
        let wallet_file = OpenOptions::new().write(true).open(path)?;
        let writer = BufWriter::new(wallet_file);
        Ok(serde_cbor::to_writer(writer, &self)?)
    }

<<<<<<< HEAD
    // Overwrite existing file or create a new one.
    fn save_to_file(&self, path: &PathBuf) -> Result<(), WalletError> {
        std::fs::create_dir_all(path.parent().expect("Path should NOT be root!"))?;
        let file = OpenOptions::new()
            .write(true)
            .create(true)
            .truncate(true)
            .open(path)?;
        let writer = BufWriter::new(file);
        serde_cbor::to_writer(writer, &self)?;
        Ok(())
=======
    /// Reads from a path (errors if path doesn't exist).
    pub fn read_from_disk(path: &PathBuf) -> Result<Self, WalletError> {
        let wallet_file = OpenOptions::new().read(true).open(path)?;
        let reader = BufReader::new(wallet_file);
        let store: Self = serde_cbor::from_reader(reader)?;
        Ok(store)
>>>>>>> c30c1089
    }
}
#[cfg(test)]
mod tests {
    use super::*;
    use bip39::Mnemonic;
    use bitcoin::Network;
    use bitcoind::tempfile::tempdir;

    #[test]
    fn test_write_and_read_wallet_to_disk() {
        let temp_dir = tempdir().unwrap();
        let file_path = temp_dir.path().join("test_wallet.cbor");
        let mnemonic = Mnemonic::generate(12).unwrap().to_string();

        let original_wallet_store = WalletStore::init(
            "test_wallet".to_string(),
            &file_path,
            Network::Bitcoin,
            mnemonic,
            "passphrase".to_string(),
        )
        .unwrap();

        original_wallet_store.write_to_disk(&file_path).unwrap();

        let read_wallet = WalletStore::read_from_disk(&file_path).unwrap();
        assert_eq!(original_wallet_store, read_wallet);
    }
}<|MERGE_RESOLUTION|>--- conflicted
+++ resolved
@@ -88,26 +88,12 @@
         Ok(serde_cbor::to_writer(writer, &self)?)
     }
 
-<<<<<<< HEAD
-    // Overwrite existing file or create a new one.
-    fn save_to_file(&self, path: &PathBuf) -> Result<(), WalletError> {
-        std::fs::create_dir_all(path.parent().expect("Path should NOT be root!"))?;
-        let file = OpenOptions::new()
-            .write(true)
-            .create(true)
-            .truncate(true)
-            .open(path)?;
-        let writer = BufWriter::new(file);
-        serde_cbor::to_writer(writer, &self)?;
-        Ok(())
-=======
     /// Reads from a path (errors if path doesn't exist).
     pub fn read_from_disk(path: &PathBuf) -> Result<Self, WalletError> {
         let wallet_file = OpenOptions::new().read(true).open(path)?;
         let reader = BufReader::new(wallet_file);
         let store: Self = serde_cbor::from_reader(reader)?;
         Ok(store)
->>>>>>> c30c1089
     }
 }
 #[cfg(test)]
